--- conflicted
+++ resolved
@@ -1050,52 +1050,6 @@
 	return &proof.Proof.VirtualRoot, nil //shards, nil
 }
 
-<<<<<<< HEAD
-=======
-func (c *Client) LookupBlock(ctx context.Context, mode uint32, last tongo.TonNodeBlockId, lt uint64, utime uint32) (*tongo.BlockHeader, error) {
-	asReq, err := makeLiteServerLookupBlockRequest(mode, last, lt, utime)
-	if err != nil {
-		return nil, err
-	}
-	req := makeLiteServerQueryRequest(asReq)
-	resp, err := c.adnlClient.Request(ctx, req)
-	if err != nil {
-		return nil, err
-	}
-	var response struct {
-		tl.SumType
-		LiteServerLookupBlock struct {
-			Id          tongo.TonNodeBlockIdExt
-			Mode        uint32
-			HeaderProof []byte
-		} `tlSumType:"19822d75"`
-		Error LiteServerError `tlSumType:"48e1a9bb"`
-	}
-
-	err = tl.Unmarshal(bytes.NewReader(resp), &response)
-	if err != nil {
-		return nil, err
-	}
-	if response.SumType == "Error" {
-		return nil, fmt.Errorf(response.Error.Message)
-	}
-	cells, err := boc.DeserializeBoc(response.LiteServerLookupBlock.HeaderProof)
-	if err != nil {
-		return nil, err
-	}
-
-	var proof struct {
-		Proof tongo.MerkleProof[tongo.BlockHeader]
-	}
-	err = tlb.Unmarshal(cells[0], &proof)
-	if err != nil {
-		return nil, err
-	}
-
-	return &proof.Proof.VirtualRoot, nil
-}
-
->>>>>>> 871dcc19
 func (c *Client) GetBlockProof(ctx context.Context, mode uint32, knownBlock tongo.TonNodeBlockIdExt, targetBlock *tongo.TonNodeBlockIdExt) ([]tongo.BlockProof, error) {
 	asReq, err := makeLiteServerGetBlockProofRequest(mode, knownBlock, targetBlock)
 	if err != nil {
