--- conflicted
+++ resolved
@@ -3,6 +3,7 @@
 import (
 	"fmt"
 	"io"
+	"math/big"
 
 	"github.com/startfellows/tongo/boc"
 	"github.com/startfellows/tongo/tl"
@@ -157,17 +158,9 @@
 // vm_stk_tuple#07 len:(## 16) data:(VmTuple len) = VmStackValue;
 type VmStackValue struct {
 	tl.SumType
-<<<<<<< HEAD
-	VmStkNull    struct{} `tlbSumType:"vm_stk_null#00"`
-	VmStkTinyInt int64    `tlbSumType:"vm_stk_tinyint#01"`
-	VmStkInt     struct {
-		Value Hash `tlb:"256bits"` //Value big.Int `tlb:"257bits"` //
-	} `tlbSumType:"vm_stk_int#0200"` // "vm_stk_int$000000100000000"` //
-=======
 	VmStkNull    struct{}          `tlbSumType:"vm_stk_null#00"`
 	VmStkTinyInt int64             `tlbSumType:"vm_stk_tinyint#01"`
 	VmStkInt     Int257            `tlbSumType:"vm_stk_int$000000100000000"` // vm_stk_int#0201_
->>>>>>> a7fddbf7
 	VmStkNan     struct{}          `tlbSumType:"vm_stk_nan#02ff"`
 	VmStkCell    tlb.Ref[boc.Cell] `tlbSumType:"vm_stk_cell#03"`
 	VmStkSlice   VmCellSlice       `tlbSumType:"vm_stk_slice#04"`
