package txemulator

import (
	"context"
	"crypto/ed25519"
	"encoding/base64"
	"encoding/binary"
	"fmt"
	"log"
	"testing"
	"time"

	"github.com/startfellows/tongo"
	"github.com/startfellows/tongo/boc"
	"github.com/startfellows/tongo/liteclient"
	"github.com/startfellows/tongo/tlb"
	"github.com/startfellows/tongo/tvm"
	"github.com/startfellows/tongo/wallet"
)

func TestExec(t *testing.T) {
	recipientAddr, _ := tongo.AccountIDFromRaw("0:507dea7d606f22d9e85678d3eede39bbe133a868d2a0e3e07f5502cb70b8a512")
	pk, _ := base64.StdEncoding.DecodeString("OyAWIb4FeP1bY1VhALWrU2JN9/8O1Kv8kWZ0WfXXpOM=")
	privateKey := ed25519.NewKeyFromSeed(pk)

	w, err := wallet.NewWallet(privateKey, wallet.V4R2, 0, nil)
	if err != nil {
		log.Fatalf("Unable to create wallet: %v", err)
	}
	tongoClient, err := liteclient.NewClientWithDefaultTestnet()
	if err != nil {
		log.Fatalf("Unable to create tongo client: %v", err)
	}

	config, err := tongoClient.GetLastConfigAll(context.Background())
	if err != nil {
		log.Fatalf("Get account state error: %v", err)
	}

	account, err := tongoClient.GetLastRawAccount(context.Background(), w.GetAddress())
	if err != nil {
		log.Fatalf("Get account state error: %v", err)
	}

	tonTransfer := wallet.TonTransfer{
		Recipient: *recipientAddr,
		Amount:    10000,
		Comment:   "hello",
		Bounce:    false,
		Mode:      1,
	}

	accountID := w.GetAddress()
	res, err := tvm.RunTvm(
		&account.Account.Storage.State.AccountActive.StateInit.Code.Value.Value,
		&account.Account.Storage.State.AccountActive.StateInit.Data.Value.Value,
		"seqno", []tvm.StackEntry{}, &accountID)
	if err != nil {
		log.Fatalf("TVM run error: %v", err)
	}
	if res.ExitCode != 0 || len(res.Stack) != 1 || !res.Stack[0].IsInt() {
		log.Fatalf("TVM execution failed")
	}

	msg, err := w.GenerateTonTransferMessage(uint32(res.Stack[0].Int64()), 0xFFFFFFFF, []wallet.TonTransfer{tonTransfer})
	if err != nil {
		log.Fatalf("Unable to generate transfer message: %v", err)
	}

	var message tongo.Message[tlb.Any]
	c, err := boc.DeserializeBoc(msg)
	if err != nil {
		log.Fatalf("unable to deserialize transfer message: %v", err)
	}
	err = tlb.Unmarshal(c[0], &message)
	if err != nil {
		log.Fatalf("unable to unmarshal transfer message: %v", err)
	}

	var shardAccount tongo.ShardAccount
	shardAccount.Account = account
	shardAccount.LastTransLt = account.Account.Storage.LastTransLt - 1

	e, err := NewEmulator(config)
	if err != nil {
		log.Fatalf("unable to create emulator: %v", err)
	}

	acc, tx, err := e.Emulate(shardAccount, message)
	if err != nil {
		log.Fatalf("emulator error: %v", err)
	}
	fmt.Printf("Account last transaction hash: %x\n", acc.LastTransHash)
	fmt.Printf("Prev transaction hash: %x\n", tx.PrevTransHash)

}

func TestGetConfigExec(t *testing.T) {

	tongoClient, err := liteclient.NewClientWithDefaultMainnet() //
	// tongoClient, err := liteclient.NewClientWithDefaultTestnet() //
	if err != nil {
		log.Fatalf("Unable to create tongo client: %v", err)
	}

	mcExtra, err := tongoClient.GetConfigAll(context.Background())
	if err != nil {
		log.Fatalf("Get account state error: %v", err)
	}

	config := mcExtra.Config
	t.Log("config addr: ", config.ConfigAddr.Hex())
	for i := range config.Config.Hashmap.Keys() {
		if binary.BigEndian.Uint32(config.Config.Hashmap.Keys()[i].Buffer()) == 34 {
			str := config.Config.Hashmap.Values()[i].Value.RawBitString()
			fmt.Printf("key: %v, value: %x\n", config.Config.Hashmap.Keys()[i].BinaryString(), str.Buffer())
			var validatorSet tongo.ValidatorsSet
			err := tlb.Unmarshal(&config.Config.Hashmap.Values()[i].Value, &validatorSet)
			if err != nil {
				t.Fatalf("Unmarshal validator set error: %v", err)
			}
			t.Log("SumType:         ", validatorSet.SumType)
			t.Log("TotalWeight:     ", validatorSet.ValidatorsExt.TotalWeight)
			t.Log("UtimeSince:      ", validatorSet.ValidatorsExt.UtimeSince)
			t.Log("UtimeUntil:      ", validatorSet.ValidatorsExt.UtimeUntil)
			t.Log("Total:           ", validatorSet.ValidatorsExt.Total)
			t.Log("Main:            ", validatorSet.ValidatorsExt.Main)
			t.Log("Validators List: ")
			var sum uint64
			for i := range validatorSet.ValidatorsExt.List.Keys() {
				t.Log("Number:    ", i)
				t.Log("Key:       ", validatorSet.ValidatorsExt.List.Keys()[i].BinaryString())
				t.Log("SumType:   ", validatorSet.ValidatorsExt.List.Values()[i].SumType)
				if validatorSet.ValidatorsExt.List.Values()[i].SumType == "ValidatorAddr" {
					t.Log("PublicKey: ", validatorSet.ValidatorsExt.List.Values()[i].ValidatorAddr.PublicKey.PubKey.Hex())
					t.Log("Weight:    ", validatorSet.ValidatorsExt.List.Values()[i].ValidatorAddr.Weight)
					t.Log("AdnlAddr:  ", validatorSet.ValidatorsExt.List.Values()[i].ValidatorAddr.AdnlAddr.Hex())
					sum += validatorSet.ValidatorsExt.List.Values()[i].ValidatorAddr.Weight
				} else {
					t.Log("PublicKey: ", validatorSet.ValidatorsExt.List.Values()[i].Validator.PublicKey.PubKey.Hex())
					t.Log("Weight:    ", validatorSet.ValidatorsExt.List.Values()[i].Validator.Weight)
				}
				t.Log("--------------------------------------------------------")
			}
			t.Log(validatorSet.ValidatorsExt.TotalWeight)
			t.Log(sum)
		}
	}
}

func TestValidatorLoadExec(t *testing.T) {
	ctx := context.Background()
	tongoClient, err := liteclient.NewClientWithDefaultMainnet() //
	// tongoClient, err := liteclient.NewClientWithDefaultTestnet() //
	if err != nil {
		log.Fatalf("Unable to create tongo client: %v", err)
	}

	mcInfoExtra, err := tongoClient.GetMasterchainInfoExt(ctx, 0)
	if err != nil {
		log.Fatalf("Get account state error: %v", err)
	}
	lastBlockId := tongo.TonNodeBlockId{
		Workchain: mcInfoExtra.Workchain,
		Shard:     mcInfoExtra.Shard,
		Seqno:     mcInfoExtra.Seqno,
	}

	now := time.Now().Unix()
	_, header1, err := tongoClient.LookupBlock(ctx, 4, lastBlockId, 0, uint32(now-1000))
	if err != nil {
		log.Fatalf("LookupBlock 1 error: %v", err)
	}
	_, header2, err := tongoClient.LookupBlock(ctx, 4, lastBlockId, 0, uint32(now-10))
	if err != nil {
		log.Fatalf("LookupBlock 2 error: %v", err)
	}
<<<<<<< HEAD
	parents1, err := header1.GetParents()
	if err != nil {
		log.Fatalf("GetParents 1 error: %v", err)
	}
	parents2, err := header2.GetParents()
=======
	parents1, err := header1.Info.GetParents()
	if err != nil {
		log.Fatalf("GetParents 1 error: %v", err)
	}
	parents2, err := header2.Info.GetParents()
>>>>>>> 871dcc19
	if err != nil {
		log.Fatalf("GetParents 2 error: %v", err)
	}

	_, err = tongoClient.GetBlockProof(ctx, 0, parents1[0], nil) //&parents2[0])
	if err != nil {
		log.Fatalf("Get account state error: %v", err)
	}

	shardState1, err := tongoClient.GetConfigById(ctx, parents1[0])
	if err != nil {
		log.Fatalf("GetConfigById 1 error: %v", err)
	}
	shardState2, err := tongoClient.GetConfigById(ctx, parents2[0])
	if err != nil {
		log.Fatalf("GetConfigById 2 error: %v", err)
	}

	block1, err := tongoClient.GetBlock(ctx, parents1[0])
	if err != nil {
		log.Fatalf("GetBlock 1 error: %v", err)
	}
	block2, err := tongoClient.GetBlock(ctx, parents2[0])
	if err != nil {
		log.Fatalf("GetBlock 2 error: %v", err)
	}
	if block1.Extra.CreatedBy.Base64() == "" && block2.Extra.CreatedBy.Base64() == "" {
		log.Fatalf("SWW")
	}

	config1 := shardState1.UnsplitState.Value.ShardStateUnsplit.Custom.Value.Value.Config
	config2 := shardState2.UnsplitState.Value.ShardStateUnsplit.Custom.Value.Value.Config

	validatorStats1, err := tongoClient.ValidatorStats(ctx, 0, parents1[0], uint32(len(config1.Config.Hashmap.Keys())), nil, nil)
	if err != nil {
		log.Fatalf("ValidatorStats 1 error: %v", err)
	}
	validatorStats2, err := tongoClient.ValidatorStats(ctx, 0, parents2[0], uint32(len(config2.Config.Hashmap.Keys())), nil, nil)
	if err != nil {
		log.Fatalf("GetParents 1 error: %v", err)
	}
	if validatorStats1.ShardStateUnsplit.GlobalID != validatorStats2.ShardStateUnsplit.GlobalID {
		log.Fatalf("SWW")
	}
	t.Log("config 1 addr: ", config1.ConfigAddr.Hex())
	t.Log("config1 len: ", len(config1.Config.Hashmap.Keys()))

	t.Log("config 2 addr: ", config2.ConfigAddr.Hex())
	t.Log("config2 len: ", len(config2.Config.Hashmap.Keys()))

	for i := range config1.Config.Hashmap.Keys() {
		if binary.BigEndian.Uint32(config1.Config.Hashmap.Keys()[i].Buffer()) == 34 &&
			binary.BigEndian.Uint32(config2.Config.Hashmap.Keys()[i].Buffer()) == 34 {
			str := config1.Config.Hashmap.Values()[i].Value.RawBitString()
			fmt.Printf("key: %v, value: %x\n", config1.Config.Hashmap.Keys()[i].BinaryString(), str.Buffer())
			var validatorSet tongo.ValidatorsSet
			err := tlb.Unmarshal(&config1.Config.Hashmap.Values()[i].Value, &validatorSet)
			if err != nil {
				log.Fatalf("Unmarshal validator set error: %v", err)
			}
			t.Log("SumType:         ", validatorSet.SumType)
			t.Log("TotalWeight:     ", validatorSet.ValidatorsExt.TotalWeight)
			t.Log("UtimeSince:      ", validatorSet.ValidatorsExt.UtimeSince)
			t.Log("UtimeUntil:      ", validatorSet.ValidatorsExt.UtimeUntil)
			t.Log("Total:           ", validatorSet.ValidatorsExt.Total)
			t.Log("Main:            ", validatorSet.ValidatorsExt.Main)
			// t.Log("Validators List: ")
			// var sum uint64
			// for i := range validatorSet.ValidatorsExt.List.Keys() {
			// 	t.Log("Number:    ", i)
			// 	t.Log("Key:       ", validatorSet.ValidatorsExt.List.Keys()[i].BinaryString())
			// 	// t.Log("SumType:   ", validatorSet.ValidatorsExt.List.Values()[i].SumType)
			// 	// if validatorSet.ValidatorsExt.List.Values()[i].SumType == "ValidatorAddr" {
			// 	// 	t.Log("PublicKey: ", validatorSet.ValidatorsExt.List.Values()[i].ValidatorAddr.PublicKey.SigPubKey.PubKey.Hex())
			// 	// 	t.Log("Weight:    ", validatorSet.ValidatorsExt.List.Values()[i].ValidatorAddr.Weight)
			// 	// 	t.Log("AdnlAddr:  ", validatorSet.ValidatorsExt.List.Values()[i].ValidatorAddr.AdnlAddr.Hex())
			// 	// 	sum += validatorSet.ValidatorsExt.List.Values()[i].ValidatorAddr.Weight

			// 	// } else {
			// 	// 	t.Log("PublicKey: ", validatorSet.ValidatorsExt.List.Values()[i].Validator.PublicKey.SigPubKey.PubKey.Hex())
			// 	// 	t.Log("Weight:    ", validatorSet.ValidatorsExt.List.Values()[i].Validator.Weight)
			// 	// }

			// 	t.Log("--------------------------------------------------------")
			// }
			// t.Log(validatorSet.ValidatorsExt.TotalWeight)
			// t.Log(sum)
		}
	}
}<|MERGE_RESOLUTION|>--- conflicted
+++ resolved
@@ -175,19 +175,11 @@
 	if err != nil {
 		log.Fatalf("LookupBlock 2 error: %v", err)
 	}
-<<<<<<< HEAD
 	parents1, err := header1.GetParents()
 	if err != nil {
 		log.Fatalf("GetParents 1 error: %v", err)
 	}
 	parents2, err := header2.GetParents()
-=======
-	parents1, err := header1.Info.GetParents()
-	if err != nil {
-		log.Fatalf("GetParents 1 error: %v", err)
-	}
-	parents2, err := header2.Info.GetParents()
->>>>>>> 871dcc19
 	if err != nil {
 		log.Fatalf("GetParents 2 error: %v", err)
 	}
